/**
 * Copyright (c) 2015-present, Facebook, Inc.
 * All rights reserved.
 *
 * This source code is licensed under the BSD-style license found in the
 * LICENSE file in the root directory of this source tree. An additional grant
 * of patent rights can be found in the PATENTS file in the same directory.
 */

#import "RCTEventDispatcher.h"

#import "RCTAssert.h"
#import "RCTBridge.h"
#import "RCTUtils.h"

const NSInteger RCTTextUpdateLagWarningThreshold = 3;

NSString *RCTNormalizeInputEventName(NSString *eventName)
{
  if ([eventName hasPrefix:@"on"]) {
    eventName = [eventName stringByReplacingCharactersInRange:(NSRange){0, 2} withString:@"top"];
  } else if (![eventName hasPrefix:@"top"]) {
    eventName = [[@"top" stringByAppendingString:[eventName substringToIndex:1].uppercaseString]
                 stringByAppendingString:[eventName substringFromIndex:1]];
  }
  return eventName;
}

static NSNumber *RCTGetEventID(id<RCTEvent> event)
{
  return @(
    event.viewTag.intValue |
    (((uint64_t)event.eventName.hash & 0xFFFF) << 32)  |
    (((uint64_t)event.coalescingKey) << 48)
  );
}

@implementation RCTBaseEvent

@synthesize viewTag = _viewTag;
@synthesize eventName = _eventName;
@synthesize body = _body;

- (instancetype)initWithViewTag:(NSNumber *)viewTag
                      eventName:(NSString *)eventName
                           body:(NSDictionary *)body
{
  if (RCT_DEBUG) {
    RCTAssertParam(eventName);
  }

  if ((self = [super init])) {
    _viewTag = viewTag;
    _eventName = eventName;
    _body = body;
  }
  return self;
}

RCT_NOT_IMPLEMENTED(- (instancetype)init)

- (uint16_t)coalescingKey
{
  return 0;
}

- (BOOL)canCoalesce
{
  return YES;
}

- (id<RCTEvent>)coalesceWithEvent:(id<RCTEvent>)newEvent
{
  return newEvent;
}

+ (NSString *)moduleDotMethod
{
  return nil;
}

@end

@interface RCTEventDispatcher() <RCTFrameUpdateObserver>

@end

@implementation RCTEventDispatcher
{
  NSMutableDictionary *_eventQueue;
  NSLock *_eventQueueLock;
}

@synthesize bridge = _bridge;
@synthesize paused = _paused;
@synthesize pauseCallback = _pauseCallback;

RCT_EXPORT_MODULE()

- (instancetype)init
{
  if ((self = [super init])) {
    _paused = YES;
    _eventQueue = [NSMutableDictionary new];
    _eventQueueLock = [NSLock new];
  }
  return self;
}

- (void)setPaused:(BOOL)paused
{
  if (_paused != paused) {
    _paused = paused;
    if (_pauseCallback) {
      _pauseCallback();
    }
  }
}

- (void)sendAppEventWithName:(NSString *)name body:(id)body
{
  [_bridge enqueueJSCall:@"RCTNativeAppEventEmitter.emit"
                    args:body ? @[name, body] : @[name]];
}

- (void)sendDeviceEventWithName:(NSString *)name body:(id)body
{
  [_bridge enqueueJSCall:@"RCTDeviceEventEmitter.emit"
                    args:body ? @[name, body] : @[name]];
}

- (void)sendInputEventWithName:(NSString *)name body:(NSDictionary *)body
{
  if (RCT_DEBUG) {
    RCTAssert([body[@"target"] isKindOfClass:[NSNumber class]],
      @"Event body dictionary must include a 'target' property containing a React tag");
  }

  name = RCTNormalizeInputEventName(name);
  [_bridge enqueueJSCall:@"RCTEventEmitter.receiveEvent"
                    args:body ? @[body[@"target"], name, body] : @[body[@"target"], name]];
}

- (void)sendTextEventWithType:(RCTTextEventType)type
                     reactTag:(NSNumber *)reactTag
                         text:(NSString *)text
                          key:(NSString *)key
                   eventCount:(NSInteger)eventCount
{
  static NSString *events[] = {
<<<<<<< HEAD
    @"focus",
    @"blur",
    @"change",
    @"submitEditing",
    @"endEditing",
=======
    @"topFocus",
    @"topBlur",
    @"topChange",
    @"topSubmitEditing",
    @"topEndEditing",
    @"topKeyPress"
>>>>>>> 97a249e6
  };
  
  NSMutableDictionary *body = [[NSMutableDictionary alloc] initWithDictionary:@{
    @"eventCount": @(eventCount),
    @"target": reactTag
  }];
  
  if (text) {
    [body addEntriesFromDictionary:@{@"text": text}];
  }
  
  if (key) {
    [body addEntriesFromDictionary:@{@"key": key}];
  }
  
  [self sendInputEventWithName:events[type] body:body];
}

- (void)sendEvent:(id<RCTEvent>)event
{
  if (!event.canCoalesce) {
    [self dispatchEvent:event];
    return;
  }

  [_eventQueueLock lock];

  NSNumber *eventID = RCTGetEventID(event);
  id<RCTEvent> previousEvent = _eventQueue[eventID];

  if (previousEvent) {
    event = [previousEvent coalesceWithEvent:event];
  }

  _eventQueue[eventID] = event;
  self.paused = NO;

  [_eventQueueLock unlock];
}

- (void)dispatchEvent:(id<RCTEvent>)event
{
  NSMutableArray *arguments = [NSMutableArray new];

  if (event.viewTag) {
    [arguments addObject:event.viewTag];
  }

  [arguments addObject:RCTNormalizeInputEventName(event.eventName)];

  if (event.body) {
    [arguments addObject:event.body];
  }

  [_bridge enqueueJSCall:[[event class] moduleDotMethod]
                    args:arguments];
}

- (dispatch_queue_t)methodQueue
{
  return RCTJSThread;
}

- (void)didUpdateFrame:(__unused RCTFrameUpdate *)update
{
  [_eventQueueLock lock];
   NSDictionary *eventQueue = _eventQueue;
  _eventQueue = [NSMutableDictionary new];
  self.paused = YES;
  [_eventQueueLock unlock];

  for (id<RCTEvent> event in eventQueue.allValues) {
    [self dispatchEvent:event];
  }
}

@end<|MERGE_RESOLUTION|>--- conflicted
+++ resolved
@@ -148,20 +148,12 @@
                    eventCount:(NSInteger)eventCount
 {
   static NSString *events[] = {
-<<<<<<< HEAD
     @"focus",
     @"blur",
     @"change",
     @"submitEditing",
     @"endEditing",
-=======
-    @"topFocus",
-    @"topBlur",
-    @"topChange",
-    @"topSubmitEditing",
-    @"topEndEditing",
-    @"topKeyPress"
->>>>>>> 97a249e6
+    @"keyPress"
   };
   
   NSMutableDictionary *body = [[NSMutableDictionary alloc] initWithDictionary:@{
