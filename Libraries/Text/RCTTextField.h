/**
 * Copyright (c) 2015-present, Facebook, Inc.
 * All rights reserved.
 *
 * This source code is licensed under the BSD-style license found in the
 * LICENSE file in the root directory of this source tree. An additional grant
 * of patent rights can be found in the PATENTS file in the same directory.
 */

#import <UIKit/UIKit.h>

@class RCTEventDispatcher;

<<<<<<< HEAD
@interface RCTTextField : UITextField
=======
@interface RCTTextField : UITextField <UITextFieldDelegate, UIKeyInput>
>>>>>>> 97a249e6

@property (nonatomic, assign) BOOL caretHidden;
@property (nonatomic, assign) BOOL autoCorrect;
@property (nonatomic, assign) BOOL selectTextOnFocus;
@property (nonatomic, assign) UIEdgeInsets contentInset;
@property (nonatomic, strong) UIColor *placeholderTextColor;
@property (nonatomic, assign) NSInteger mostRecentEventCount;
@property (nonatomic, strong) NSNumber *maxLength;

- (instancetype)initWithEventDispatcher:(RCTEventDispatcher *)eventDispatcher NS_DESIGNATED_INITIALIZER;
- (void)textFieldDidChange;

@end<|MERGE_RESOLUTION|>--- conflicted
+++ resolved
@@ -11,11 +11,7 @@
 
 @class RCTEventDispatcher;
 
-<<<<<<< HEAD
-@interface RCTTextField : UITextField
-=======
 @interface RCTTextField : UITextField <UITextFieldDelegate, UIKeyInput>
->>>>>>> 97a249e6
 
 @property (nonatomic, assign) BOOL caretHidden;
 @property (nonatomic, assign) BOOL autoCorrect;
